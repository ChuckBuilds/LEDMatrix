{
    "web_display_autostart": true,
    "schedule": {
        "enabled": true,
        "start_time": "07:00",
        "end_time": "23:00"
    },
    "timezone": "America/Chicago",
    "location": {
        "city": "Dallas",
        "state": "Texas",
        "country": "US"
    },
    "display": {
        "hardware": {
            "rows": 32,
            "cols": 64,
            "chain_length": 2,
            "parallel": 1,
            "brightness": 95,
            "hardware_mapping": "adafruit-hat-pwm",
            "scan_mode": 0,
            "pwm_bits": 9,
            "pwm_dither_bits": 1,
            "pwm_lsb_nanoseconds": 130,
            "disable_hardware_pulsing": false,
            "inverse_colors": false,
            "show_refresh_rate": false,
            "limit_refresh_rate_hz": 120
        },
        "runtime": {
            "gpio_slowdown": 3
        },
        "display_durations": {
            "clock": 15,
            "weather": 30,
            "stocks": 30,
            "hourly_forecast": 30,
            "daily_forecast": 30,
            "stock_news": 20,
            "odds_ticker": 60,
            "leaderboard": 300,
            "nhl_live": 30,
            "nhl_recent": 30,
            "nhl_upcoming": 30,
            "nba_live": 30,
            "nba_recent": 30,
            "nba_upcoming": 30,
            "nfl_live": 30,
            "nfl_recent": 30,
            "nfl_upcoming": 30,
            "ncaa_fb_live": 30,
            "ncaa_fb_recent": 30,
            "ncaa_fb_upcoming": 30,
            "ncaa_baseball_live": 30,
            "ncaa_baseball_recent": 30,
            "ncaa_baseball_upcoming": 30,
            "calendar": 30,
            "youtube": 30,
            "mlb_live": 30,
            "mlb_recent": 30,
            "mlb_upcoming": 30,
            "milb_live": 30,
            "milb_recent": 30,
            "milb_upcoming": 30,
            "text_display": 10,
            "soccer_live": 30,
            "soccer_recent": 30,
            "soccer_upcoming": 30,
            "ncaam_basketball_live": 30,
            "ncaam_basketball_recent": 30,
            "ncaam_basketball_upcoming": 30,
            "music": 30,
            "of_the_day": 40,
            "news_manager": 60,
            "static_image": 10
        },
        "use_short_date_format": true
    },
    "clock": {
        "enabled": true,
        "format": "%I:%M %p",
        "update_interval": 1
    },
    "weather": {
        "enabled": false,
        "update_interval": 1800,
        "units": "imperial",
        "display_format": "{temp}°F\n{condition}"
    },
    "stocks": {
        "enabled": false,
        "update_interval": 600,
        "scroll_speed": 1,
        "scroll_delay": 0.01,
        "toggle_chart": true,
        "dynamic_duration": true,
        "min_duration": 30,
        "max_duration": 300,
        "duration_buffer": 0.1,
        "symbols": [
            "ASTS",
            "SCHD",
            "INTC",
            "NVDA",
            "T",
            "VOO",
            "SMCI"
        ],
        "display_format": "{symbol}: ${price} ({change}%)"
    },
    "crypto": {
        "enabled": false,
        "update_interval": 600,
        "symbols": [
            "BTC-USD",
            "ETH-USD"
        ],
        "display_format": "{symbol}: ${price} ({change}%)"
    },
    "stock_news": {
        "enabled": false,
        "update_interval": 3600,
        "scroll_speed": 1,
        "scroll_delay": 0.01,
        "max_headlines_per_symbol": 1,
        "headlines_per_rotation": 2,
        "dynamic_duration": true,
        "min_duration": 30,
        "max_duration": 300,
        "duration_buffer": 0.1
    },
    "odds_ticker": {
        "enabled": false,
        "show_favorite_teams_only": true,
        "games_per_favorite_team": 1,
        "max_games_per_league": 5,
        "show_odds_only": false,
        "sort_order": "soonest",
        "enabled_leagues": [
            "nfl",
            "mlb",
            "ncaa_fb",
            "milb"
        ],
        "update_interval": 3600,
        "scroll_speed": 1,
        "scroll_delay": 0.01,
        "loop": true,
        "future_fetch_days": 50,
        "show_channel_logos": true,
        "dynamic_duration": true,
        "min_duration": 30,
        "max_duration": 300,
        "duration_buffer": 0.1,
        "background_service": {
            "enabled": true,
            "max_workers": 3,
            "request_timeout": 30,
            "max_retries": 3,
            "priority": 2
        }
    },
    "leaderboard": {
        "enabled": false,
        "enabled_sports": {
            "nfl": {
                "enabled": true,
                "top_teams": 10
            },
            "nba": {
                "enabled": false,
                "top_teams": 10
            },
            "mlb": {
                "enabled": false,
                "top_teams": 10
            },
            "ncaa_fb": {
                "enabled": true,
                "top_teams": 25,
                "show_ranking": true
            },
            "nhl": {
                "enabled": false,
                "top_teams": 10
            },
            "ncaam_basketball": {
                "enabled": false,
                "top_teams": 25
            },
            "ncaam_hockey": {
                "enabled": true,
                "top_teams": 10,
                "show_ranking": true
            }
        },
        "update_interval": 3600,
        "scroll_speed": 1,
        "scroll_delay": 0.01,
        "loop": false,
        "request_timeout": 30,
        "dynamic_duration": true,
        "min_duration": 30,
        "max_display_time": 600,
        "background_service": {
            "enabled": true,
            "max_workers": 3,
            "request_timeout": 30,
            "max_retries": 3,
            "priority": 2
        }
    },
    "calendar": {
        "enabled": false,
        "credentials_file": "credentials.json",
        "token_file": "token.pickle",
        "update_interval": 3600,
        "max_events": 3,
        "calendars": [
            "birthdays"
        ]
    },
    "nhl_scoreboard": {
        "enabled": false,
        "live_priority": true,
        "live_game_duration": 20,
        "show_odds": true,
        "test_mode": false,
        "update_interval_seconds": 3600,
        "live_update_interval": 30,
        "recent_update_interval": 3600,
        "upcoming_update_interval": 3600,
        "recent_games_to_show": 1,
        "upcoming_games_to_show": 1,
        "show_favorite_teams_only": true,
        "show_all_live": false,
        "show_shots_on_goal": false,
        "favorite_teams": [
            "TB"
        ],
        "logo_dir": "assets/sports/nhl_logos",
        "show_records": true,
        "background_service": {
            "enabled": true,
            "max_workers": 3,
            "request_timeout": 30,
            "max_retries": 3,
            "priority": 2
        },
        "display_modes": {
            "nhl_live": true,
            "nhl_recent": true,
            "nhl_upcoming": true
        }
    },
    "nba_scoreboard": {
        "enabled": false,
        "live_priority": true,
        "live_game_duration": 20,
        "show_odds": true,
        "test_mode": false,
        "update_interval_seconds": 3600,
        "live_update_interval": 30,
        "live_odds_update_interval": 3600,
        "odds_update_interval": 3600,
        "recent_update_interval": 3600,
        "upcoming_update_interval": 3600,
        "recent_games_to_show": 1,
        "upcoming_games_to_show": 1,
        "show_favorite_teams_only": true,
        "show_all_live": false,
        "favorite_teams": [
            "DAL"
        ],
        "logo_dir": "assets/sports/nba_logos",
        "show_records": true,
        "background_service": {
            "enabled": true,
            "max_workers": 3,
            "request_timeout": 30,
            "max_retries": 3,
            "priority": 2
        },
        "display_modes": {
            "nba_live": true,
            "nba_recent": true,
            "nba_upcoming": true
        }
    },
    "wnba_scoreboard": {
        "enabled": false,
        "live_priority": true,
        "live_game_duration": 20,
        "show_odds": true,
        "test_mode": false,
        "update_interval_seconds": 3600,
        "live_update_interval": 30,
        "live_odds_update_interval": 3600,
        "odds_update_interval": 3600,
        "recent_update_interval": 3600,
        "upcoming_update_interval": 3600,
        "recent_games_to_show": 1,
        "upcoming_games_to_show": 1,
        "show_favorite_teams_only": true,
        "show_all_live": false,
        "favorite_teams": [
            "CHI"
        ],
        "logo_dir": "assets/sports/wnba_logos",
        "show_records": true,
        "background_service": {
            "enabled": true,
            "max_workers": 3,
            "request_timeout": 30,
            "max_retries": 3,
            "priority": 2
        },
        "display_modes": {
            "wnba_live": true,
            "wnba_recent": true,
            "wnba_upcoming": true
        }
    },
    "nfl_scoreboard": {
        "enabled": false,
        "live_priority": true,
        "live_game_duration": 30,
        "show_odds": true,
        "test_mode": false,
        "update_interval_seconds": 3600,
        "live_update_interval": 30,
        "live_odds_update_interval": 3600,
        "odds_update_interval": 3600,
        "recent_update_interval": 3600,
        "upcoming_update_interval": 3600,
        "recent_games_to_show": 1,
        "upcoming_games_to_show": 1,
        "show_favorite_teams_only": true,
        "show_all_live": false,
        "favorite_teams": [
            "TB",
            "DAL"
        ],
        "logo_dir": "assets/sports/nfl_logos",
        "show_records": true,
        "background_service": {
            "enabled": true,
            "max_workers": 3,
            "request_timeout": 30,
            "max_retries": 3,
            "priority": 2
        },
        "display_modes": {
            "nfl_live": true,
            "nfl_recent": true,
            "nfl_upcoming": true
        }
    },
    "ncaa_fb_scoreboard": {
        "enabled": false,
        "live_priority": true,
        "live_game_duration": 20,
        "show_odds": true,
        "test_mode": false,
        "update_interval_seconds": 3600,
        "live_update_interval": 30,
        "live_odds_update_interval": 3600,
        "odds_update_interval": 3600,
        "recent_games_to_show": 1,
        "upcoming_games_to_show": 1,
        "show_favorite_teams_only": true,
        "show_all_live": false,
        "favorite_teams": [
            "UGA",
            "AP_TOP_25"
        ],
        "logo_dir": "assets/sports/ncaa_logos",
        "show_records": true,
        "show_ranking": true,
        "background_service": {
            "enabled": true,
            "max_workers": 3,
            "request_timeout": 30,
            "max_retries": 3,
            "priority": 2
        },
        "display_modes": {
            "ncaa_fb_live": true,
            "ncaa_fb_recent": true,
            "ncaa_fb_upcoming": true
        }
    },
    "ncaa_baseball_scoreboard": {
        "enabled": false,
        "live_priority": true,
        "live_game_duration": 30,
        "show_odds": true,
        "test_mode": false,
        "update_interval_seconds": 3600,
        "live_update_interval": 30,
        "recent_update_interval": 3600,
        "upcoming_update_interval": 3600,
        "recent_games_to_show": 1,
        "upcoming_games_to_show": 1,
        "show_favorite_teams_only": true,
        "show_all_live": false,
        "show_series_summary": false,
        "favorite_teams": [
            "UGA",
            "AUB"
        ],
        "logo_dir": "assets/sports/ncaa_logos",
        "show_records": true,
        "display_modes": {
            "ncaa_baseball_live": true,
            "ncaa_baseball_recent": true,
            "ncaa_baseball_upcoming": true
        }
    },
    "ncaam_basketball_scoreboard": {
        "enabled": false,
        "live_priority": true,
        "live_game_duration": 20,
        "show_odds": true,
        "test_mode": false,
        "update_interval_seconds": 3600,
        "live_update_interval": 30,
        "recent_games_to_show": 1,
        "upcoming_games_to_show": 1,
        "show_favorite_teams_only": true,
        "show_all_live": false,
        "favorite_teams": [
            "UGA",
            "AUB"
        ],
        "logo_dir": "assets/sports/ncaa_logos",
        "show_records": true,
        "display_modes": {
            "ncaam_basketball_live": true,
            "ncaam_basketball_recent": true,
            "ncaam_basketball_upcoming": true
        }
    },
    "ncaaw_basketball_scoreboard": {
        "enabled": false,
        "live_priority": true,
        "live_game_duration": 20,
        "show_odds": true,
        "test_mode": false,
        "update_interval_seconds": 3600,
        "live_update_interval": 30,
        "recent_games_to_show": 1,
        "upcoming_games_to_show": 1,
        "show_favorite_teams_only": true,
        "show_all_live": false,
        "favorite_teams": [
            "UGA",
            "AUB"
        ],
        "logo_dir": "assets/sports/ncaa_logos",
        "show_records": true,
        "display_modes": {
            "ncaaw_basketball_live": true,
            "ncaaw_basketball_recent": true,
            "ncaaw_basketball_upcoming": true
        }
    },
    "ncaam_hockey_scoreboard": {
        "enabled": false,
        "live_priority": true,
        "live_game_duration": 20,
        "show_odds": true,
        "test_mode": false,
        "update_interval_seconds": 3600,
        "live_update_interval": 30,
        "live_odds_update_interval": 3600,
        "odds_update_interval": 3600,
        "recent_games_to_show": 1,
        "upcoming_games_to_show": 1,
        "show_favorite_teams_only": true,
        "show_all_live": false,
        "show_shots_on_goal": false,
        "favorite_teams": [
            "RIT"
        ],
        "logo_dir": "assets/sports/ncaa_logos",
        "show_records": true,
        "show_ranking": true,
        "display_modes": {
            "ncaam_hockey_live": true,
            "ncaam_hockey_recent": true,
            "ncaam_hockey_upcoming": true
        }
    },
    "ncaaw_hockey_scoreboard": {
        "enabled": false,
        "live_priority": true,
        "live_game_duration": 20,
        "show_odds": true,
        "test_mode": false,
        "update_interval_seconds": 3600,
        "live_update_interval": 30,
        "live_odds_update_interval": 3600,
        "odds_update_interval": 3600,
        "recent_games_to_show": 1,
        "upcoming_games_to_show": 1,
        "show_favorite_teams_only": true,
        "show_all_live": false,
        "show_shots_on_goal": false,
        "favorite_teams": [
            "RIT"
        ],
        "logo_dir": "assets/sports/ncaa_logos",
        "show_records": false,
        "show_ranking": false,
        "display_modes": {
            "ncaaw_hockey_live": true,
            "ncaaw_hockey_recent": true ,
            "ncaaw_hockey_upcoming": true
        }
    },
    "youtube": {
        "enabled": false,
        "update_interval": 3600
    },
    "mlb_scoreboard": {
        "enabled": false,
        "live_priority": false,
        "live_game_duration": 30,
        "show_odds": true,
        "test_mode": false,
        "update_interval_seconds": 3600,
        "live_update_interval": 30,
        "live_odds_update_interval": 3600,
        "odds_update_interval": 3600,
        "recent_update_interval": 3600,
        "upcoming_update_interval": 3600,
        "recent_games_to_show": 1,
        "upcoming_games_to_show": 1,
        "show_favorite_teams_only": true,
        "show_all_live": false,
        "show_series_summary": false,
        "favorite_teams": [
            "TB",
            "TEX"
        ],
        "logo_dir": "assets/sports/mlb_logos",
        "show_records": true,
        "display_modes": {
            "mlb_live": true,
            "mlb_recent": true,
            "mlb_upcoming": true
        }
    },
    "milb_scoreboard": {
        "enabled": false,
        "live_priority": false,
        "live_game_duration": 30,
        "test_mode": false,
        "update_interval_seconds": 3600,
        "live_update_interval": 30,
        "recent_update_interval": 3600,
        "upcoming_update_interval": 3600,
        "recent_games_to_show": 1,
        "upcoming_games_to_show": 1,
        "favorite_teams": [
            "TAM"
        ],
        "logo_dir": "assets/sports/milb_logos",
        "show_records": true,
        "upcoming_fetch_days": 7,
        "background_service": {
            "enabled": true,
            "max_workers": 3,
            "request_timeout": 30,
            "max_retries": 3,
            "priority": 2
        },
        "display_modes": {
            "milb_live": true,
            "milb_recent": true,
            "milb_upcoming": true
        }
    },
    "text_display": {
        "enabled": false,
        "text": "Subscribe to ChuckBuilds",
        "font_path": "assets/fonts/press-start-2p.ttf",
        "font_size": 8,
        "scroll": true,
        "scroll_speed": 40,
        "text_color": [
            255,
            0,
            0
        ],
        "background_color": [
            0,
            0,
            0
        ],
        "scroll_gap_width": 32
    },
    "soccer_scoreboard": {
        "enabled": false,
        "live_priority": true,
        "live_game_duration": 30,
        "show_odds": true,
        "test_mode": false,
        "update_interval_seconds": 3600,
        "live_update_interval": 30,
        "recent_update_interval": 3600,
        "upcoming_update_interval": 3600,
        "recent_games_to_show": 1,
        "upcoming_games_to_show": 1,
        "show_favorite_teams_only": true,
        "favorite_teams": [
            "DAL"
        ],
        "leagues": [
            "usa.1"
        ],
        "logo_dir": "assets/sports/soccer_logos",
        "show_records": true,
        "background_service": {
            "enabled": true,
            "max_workers": 3,
            "request_timeout": 30,
            "max_retries": 3,
            "priority": 2
        },
        "display_modes": {
            "soccer_live": true,
            "soccer_recent": true,
            "soccer_upcoming": true
        }
    },
    "music": {
        "enabled": false,
        "preferred_source": "ytm",
        "YTM_COMPANION_URL": "http://192.168.86.12:9863",
        "POLLING_INTERVAL_SECONDS": 1
    },
    "of_the_day": {
        "enabled": false,
        "display_rotate_interval": 20,
        "update_interval": 3600,
        "subtitle_rotate_interval": 10,
        "category_order": [
            "word_of_the_day",
            "slovenian_word_of_the_day"
        ],
        "categories": {
            "word_of_the_day": {
                "enabled": true,
                "data_file": "of_the_day/word_of_the_day.json",
                "display_name": "Word of the Day"
            },
            "slovenian_word_of_the_day": {
                "enabled": true,
                "data_file": "of_the_day/slovenian_word_of_the_day.json",
                "display_name": "Slovenian Word of the Day"
            }
        }
    },
    "news_manager": {
        "enabled": false,
        "update_interval": 300,
        "scroll_speed": 1,
        "scroll_delay": 0.01,
        "headlines_per_feed": 2,
        "enabled_feeds": [
            "NFL",
            "NCAA FB",
            "F1",
            "BBC F1"
        ],
        "custom_feeds": {
            "F1": "https://www.espn.com/espn/rss/rpm/news",
            "BBC F1": "http://feeds.bbci.co.uk/sport/formula1/rss.xml"
        },
        "rotation_enabled": true,
        "rotation_threshold": 3,
        "dynamic_duration": true,
        "min_duration": 30,
        "max_duration": 300,
        "duration_buffer": 0.1,
        "font_size": 8,
        "font_path": "assets/fonts/PressStart2P-Regular.ttf",
        "text_color": [
            255,
            255,
            255
        ],
        "separator_color": [
            255,
            0,
            0
        ]
    },
<<<<<<< HEAD
    "fonts": {
        "families": {
            "press_start": "assets/fonts/PressStart2P-Regular.ttf",
            "four_by_six": "assets/fonts/4x6-font.ttf",
            "five_by_seven": "assets/fonts/5by7.regular.ttf",
            "matrix_light_6": "assets/fonts/MatrixLight6.bdf",
            "matrix_light_6x": "assets/fonts/MatrixLight6X.bdf",
            "matrix_light_8x": "assets/fonts/MatrixLight8X.bdf",
            "matrix_chunky_8": "assets/fonts/MatrixChunky8.bdf",
            "matrix_chunky_8x": "assets/fonts/MatrixChunky8X.bdf",
            "ic8x8u": "assets/fonts/ic8x8u.bdf",
            "four_by_six_bdf": "assets/fonts/4x6.bdf",
            "five_by_seven_bdf": "assets/fonts/5x7.bdf",
            "five_by_eight_bdf": "assets/fonts/5x8.bdf",
            "six_by_nine_bdf": "assets/fonts/6x9.bdf"
        },
        "tokens": {
            "xs": 6,
            "sm": 8,
            "md": 10,
            "lg": 12,
            "xl": 14,
            "xxl": 16
        },
        "defaults": {
            "family": "press_start",
            "size_token": "sm"
        },
        "overrides": {
            "_comment": "All font sizes are now baked into the FontManager as smart defaults. This section is empty by default but can be used for custom overrides via the web UI or manual configuration."
        }
=======
    "static_image": {
        "enabled": false,
        "image_path": "assets/static_images/default.png",
        "fit_to_display": true,
        "preserve_aspect_ratio": true,
        "background_color": [
            0,
            0,
            0
        ]
>>>>>>> ee650820
    }
}<|MERGE_RESOLUTION|>--- conflicted
+++ resolved
@@ -699,7 +699,6 @@
             0
         ]
     },
-<<<<<<< HEAD
     "fonts": {
         "families": {
             "press_start": "assets/fonts/PressStart2P-Regular.ttf",
@@ -731,7 +730,7 @@
         "overrides": {
             "_comment": "All font sizes are now baked into the FontManager as smart defaults. This section is empty by default but can be used for custom overrides via the web UI or manual configuration."
         }
-=======
+    },
     "static_image": {
         "enabled": false,
         "image_path": "assets/static_images/default.png",
@@ -742,6 +741,5 @@
             0,
             0
         ]
->>>>>>> ee650820
     }
 }