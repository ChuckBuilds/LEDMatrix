--- conflicted
+++ resolved
@@ -46,82 +46,117 @@
         self.logger.info(f"Display modes - Recent: {self.recent_enabled}, Upcoming: {self.upcoming_enabled}, Live: {self.live_enabled}")
         self.league = "nba"
 
-    def _fetch_nba_api_data(self, use_cache: bool = True) -> Optional[Dict]:
-        """
-        Fetches the full season schedule for NBA using background threading.
-        Returns cached data immediately if available, otherwise starts background fetch.
-        """
-        now = datetime.now(pytz.utc)
-        season_year = now.year
-        if now.month < 7:
-            season_year = now.year - 1
-        datestring = f"{season_year}1001-{season_year+1}0701"
-        cache_key = f"{self.sport_key}_schedule_{season_year}"
-
-        # Check cache first
-        if use_cache:
-            cached_data = self.cache_manager.get(cache_key)
-            if cached_data:
-                # Validate cached data structure
-                if isinstance(cached_data, dict) and 'events' in cached_data:
-                    self.logger.info(f"Using cached schedule for {season_year}")
-                    return cached_data
-                elif isinstance(cached_data, list):
-                    # Handle old cache format (list of events)
-                    self.logger.info(f"Using cached schedule for {season_year} (legacy format)")
-                    return {'events': cached_data}
-                else:
-                    self.logger.warning(f"Invalid cached data format for {season_year}: {type(cached_data)}")
-                    # Clear invalid cache
-                    self.cache_manager.clear_cache(cache_key)
-        
-        # If background service is disabled, fall back to synchronous fetch
-        if not self.background_enabled or not self.background_service:
-            return self._fetch_nba_api_data_sync(use_cache)
-        
-        # Start background fetch
-        self.logger.info(f"Starting background fetch for {season_year} season schedule...")
-        
-        def fetch_callback(result):
-            """Callback when background fetch completes."""
-            if result.success:
-                self.logger.info(f"Background fetch completed for {season_year}: {len(result.data.get('events'))} events")
-            else:
-                self.logger.error(f"Background fetch failed for {season_year}: {result.error}")
-            
-            # Clean up request tracking
-            if season_year in self.background_fetch_requests:
-                del self.background_fetch_requests[season_year]
-        
-        # Get background service configuration
-        background_config = self.mode_config.get("background_service", {})
-        timeout = background_config.get("request_timeout", 30)
-        max_retries = background_config.get("max_retries", 3)
-        priority = background_config.get("priority", 2)
-        
-        # Submit background fetch request
-        request_id = self.background_service.submit_fetch_request(
-            sport="nba",
-            year=season_year,
-            url=ESPN_NBA_SCOREBOARD_URL,
-            cache_key=cache_key,
-            params={"dates": datestring, "limit": 1000},
-            headers=self.headers,
-            timeout=timeout,
-            max_retries=max_retries,
-            priority=priority,
-            callback=fetch_callback
-        )
-        
-        # Track the request
-        self.background_fetch_requests[season_year] = request_id
-        
-        # For immediate response, try to get partial data
-        partial_data = self._get_weeks_data()
-        if partial_data:
-            return partial_data
-        
-<<<<<<< HEAD
+    def _get_timezone(self):
+        try:
+            timezone_str = self.config.get('timezone', 'UTC')
+            return pytz.timezone(timezone_str)
+        except pytz.UnknownTimeZoneError:
+            return pytz.utc
+
+    def _should_log(self, message_type: str, cooldown: int = 300) -> bool:
+        """Check if a message should be logged based on cooldown period."""
+        current_time = time.time()
+        last_time = self._last_log_times.get(message_type, 0)
+        
+        if current_time - last_time >= cooldown:
+            self._last_log_times[message_type] = current_time
+            return True
+        return False
+
+    def _load_test_data(self) -> Dict:
+        """Load test data for development and testing."""
+        self.logger.info("[NBA] Loading test data")
+        
+        # Create test data with current time
+        now = datetime.now(timezone.utc)
+        
+        # Create test events for different scenarios
+        events = []
+        
+        # Live game
+        live_game = {
+            "date": now.isoformat(),
+            "competitions": [{
+                "status": {
+                    "type": {
+                        "state": "in",
+                        "shortDetail": "Q3 5:23"
+                    },
+                    "period": 3,
+                    "displayClock": "5:23"
+                },
+                "competitors": [
+                    {
+                        "homeAway": "home",
+                        "team": {"abbreviation": "LAL"},
+                        "score": "85"
+                    },
+                    {
+                        "homeAway": "away",
+                        "team": {"abbreviation": "GSW"},
+                        "score": "82"
+                    }
+                ]
+            }]
+        }
+        events.append(live_game)
+        
+        # Recent game (yesterday)
+        recent_game = {
+            "date": (now - timedelta(days=1)).isoformat(),
+            "competitions": [{
+                "status": {
+                    "type": {
+                        "state": "post",
+                        "shortDetail": "Final"
+                    },
+                    "period": 4,
+                    "displayClock": "0:00"
+                },
+                "competitors": [
+                    {
+                        "homeAway": "home",
+                        "team": {"abbreviation": "BOS"},
+                        "score": "112"
+                    },
+                    {
+                        "homeAway": "away",
+                        "team": {"abbreviation": "MIA"},
+                        "score": "108"
+                    }
+                ]
+            }]
+        }
+        events.append(recent_game)
+        
+        # Upcoming game (tomorrow)
+        upcoming_game = {
+            "date": (now + timedelta(days=1)).isoformat(),
+            "competitions": [{
+                "status": {
+                    "type": {
+                        "state": "pre",
+                        "shortDetail": "7:30 PM ET"
+                    },
+                    "period": 0,
+                    "displayClock": "0:00"
+                },
+                "competitors": [
+                    {
+                        "homeAway": "home",
+                        "team": {"abbreviation": "PHX"},
+                        "score": "0"
+                    },
+                    {
+                        "homeAway": "away",
+                        "team": {"abbreviation": "DEN"},
+                        "score": "0"
+                    }
+                ]
+            }]
+        }
+        events.append(upcoming_game)
+        
         return {"events": events}
 
     def _load_fonts(self):
@@ -211,15 +246,86 @@
             return None
 
     def _fetch_nba_api_data(self, use_cache: bool = True) -> Optional[Dict]:
-        """Fetch and cache data for all managers to share."""
-=======
+        """
+        Fetches the full season schedule for NBA using background threading.
+        Returns cached data immediately if available, otherwise starts background fetch.
+        """
+        now = datetime.now(pytz.utc)
+        season_year = now.year
+        if now.month < 7:
+            season_year = now.year - 1
+        datestring = f"{season_year}1001-{season_year+1}0701"
+        cache_key = f"{self.sport_key}_schedule_{season_year}"
+
+        # Check cache first
+        if use_cache:
+            cached_data = self.cache_manager.get(cache_key)
+            if cached_data:
+                # Validate cached data structure
+                if isinstance(cached_data, dict) and 'events' in cached_data:
+                    self.logger.info(f"Using cached schedule for {season_year}")
+                    return cached_data
+                elif isinstance(cached_data, list):
+                    # Handle old cache format (list of events)
+                    self.logger.info(f"Using cached schedule for {season_year} (legacy format)")
+                    return {'events': cached_data}
+                else:
+                    self.logger.warning(f"Invalid cached data format for {season_year}: {type(cached_data)}")
+                    # Clear invalid cache
+                    self.cache_manager.clear_cache(cache_key)
+        
+        # If background service is disabled, fall back to synchronous fetch
+        if not self.background_enabled or not self.background_service:
+            return self._fetch_nba_api_data_sync(use_cache)
+        
+        # Start background fetch
+        self.logger.info(f"Starting background fetch for {season_year} season schedule...")
+        
+        def fetch_callback(result):
+            """Callback when background fetch completes."""
+            if result.success:
+                self.logger.info(f"Background fetch completed for {season_year}: {len(result.data.get('events'))} events")
+            else:
+                self.logger.error(f"Background fetch failed for {season_year}: {result.error}")
+            
+            # Clean up request tracking
+            if season_year in self.background_fetch_requests:
+                del self.background_fetch_requests[season_year]
+        
+        # Get background service configuration
+        background_config = self.mode_config.get("background_service", {})
+        timeout = background_config.get("request_timeout", 30)
+        max_retries = background_config.get("max_retries", 3)
+        priority = background_config.get("priority", 2)
+        
+        # Submit background fetch request
+        request_id = self.background_service.submit_fetch_request(
+            sport="nba",
+            year=season_year,
+            url=ESPN_NBA_SCOREBOARD_URL,
+            cache_key=cache_key,
+            params={"dates": datestring, "limit": 1000},
+            headers=self.headers,
+            timeout=timeout,
+            max_retries=max_retries,
+            priority=priority,
+            callback=fetch_callback
+        )
+        
+        # Track the request
+        self.background_fetch_requests[season_year] = request_id
+        
+        # For immediate response, try to get partial data
+        partial_data = self._get_weeks_data()
+        if partial_data:
+            return partial_data
+        
         return None
     
     def _fetch_nba_api_data_sync(self, use_cache: bool = True) -> Optional[Dict]:
         """
         Synchronous fallback for fetching NFL data when background service is disabled.
         """
->>>>>>> ee650820
         now = datetime.now(pytz.utc)
         current_year = now.year
         cache_key = f"nba_schedule_{current_year}"
